--- conflicted
+++ resolved
@@ -305,15 +305,7 @@
 
             dense_entity.copy_index_gen(entity);
         } else {
-<<<<<<< HEAD
-            old_component = None;
-            panic!(
-                "[SparseSet] Component insertion failed. Entity: {:#?}, SparseEntity: {:#?}, Current: {:?}",
-                entity, sparse_entity, current
-            );
-=======
             old_component = InsertionResult::NotInserted;
->>>>>>> 82e6e305
         }
 
         old_component
